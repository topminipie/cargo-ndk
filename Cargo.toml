--- conflicted
+++ resolved
@@ -1,10 +1,6 @@
 [package]
 name = "cargo-ndk"
-<<<<<<< HEAD
-version = "2.2.0"
-=======
 version = "2.3.0"
->>>>>>> 97d9f667
 authors = ["Brendan Molloy <brendan@bbqsrc.net>"]
 repository = "https://github.com/bbqsrc/cargo-ndk"
 documentation = "https://docs.rs/cargo-ndk"
